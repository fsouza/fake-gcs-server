--- conflicted
+++ resolved
@@ -57,18 +57,6 @@
 }
 
 type objectResponse struct {
-<<<<<<< HEAD
-	Kind        string            `json:"kind"`
-	Name        string            `json:"name"`
-	ID          string            `json:"id"`
-	Bucket      string            `json:"bucket"`
-	Size        int64             `json:"size,string"`
-	ContentType string            `json:"contentType,omitempty"`
-	Crc32c      string            `json:"crc32c,omitempty"`
-	ACL         string            `json:"acl,omitempty"`
-	Md5Hash     string            `json:"md5hash,omitempty"`
-	Metadata    map[string]string `json:"metadata,omitempty"`
-=======
 	Kind            string                         `json:"kind"`
 	Name            string                         `json:"name"`
 	ID              string                         `json:"id"`
@@ -79,25 +67,13 @@
 	Crc32c          string                         `json:"crc32c,omitempty"`
 	ACL             []*storage.ObjectAccessControl `json:"acl,omitempty"`
 	Md5Hash         string                         `json:"md5hash,omitempty"`
->>>>>>> b42d0d09
+	Metadata    map[string]string `json:"metadata,omitempty"`
 }
 
 func newObjectResponse(obj Object) objectResponse {
 	acl := getAccessControlsListFromObject(obj)
 
 	return objectResponse{
-<<<<<<< HEAD
-		Kind:        "storage#object",
-		ID:          obj.id(),
-		Bucket:      obj.BucketName,
-		Name:        obj.Name,
-		Size:        int64(len(obj.Content)),
-		ContentType: obj.ContentType,
-		Crc32c:      obj.Crc32c,
-		ACL:         string(obj.ACL),
-		Md5Hash:     obj.Md5Hash,
-		Metadata:    obj.Metadata,
-=======
 		Kind:            "storage#object",
 		ID:              obj.id(),
 		Bucket:          obj.BucketName,
@@ -108,7 +84,7 @@
 		Crc32c:          obj.Crc32c,
 		Md5Hash:         obj.Md5Hash,
 		ACL:             acl,
->>>>>>> b42d0d09
+		Metadata:    obj.Metadata,
 	}
 }
 
