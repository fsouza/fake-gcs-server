--- conflicted
+++ resolved
@@ -29,21 +29,13 @@
 
 // ObjectAttrs returns only the meta-data about an object without its contents.
 type ObjectAttrs struct {
-<<<<<<< HEAD
-	BucketName      string
-	Name            string
-	Size            int64
-	ContentType     string
-	ContentEncoding string
-	CacheControl    string
-=======
 	BucketName         string
 	Name               string
 	Size               int64
 	ContentType        string
 	ContentEncoding    string
 	ContentDisposition string
->>>>>>> c523dad6
+	CacheControl       string
 	// Crc32c checksum of Content. calculated by server when it's upload methods are used.
 	Crc32c  string
 	Md5Hash string
@@ -400,25 +392,12 @@
 	for _, o := range objects {
 		backendObjects = append(backendObjects, backend.StreamingObject{
 			ObjectAttrs: backend.ObjectAttrs{
-<<<<<<< HEAD
-				BucketName:      o.BucketName,
-				Name:            o.Name,
-				ContentType:     o.ContentType,
-				ContentEncoding: o.ContentEncoding,
-				CacheControl:    o.CacheControl,
-				ACL:             o.ACL,
-				Created:         getCurrentIfZero(o.Created).Format(timestampFormat),
-				Deleted:         o.Deleted.Format(timestampFormat),
-				Updated:         getCurrentIfZero(o.Updated).Format(timestampFormat),
-				CustomTime:      o.CustomTime.Format(timestampFormat),
-				Generation:      o.Generation,
-				Metadata:        o.Metadata,
-=======
 				BucketName:         o.BucketName,
 				Name:               o.Name,
 				ContentType:        o.ContentType,
 				ContentEncoding:    o.ContentEncoding,
 				ContentDisposition: o.ContentDisposition,
+				CacheControl:       o.CacheControl,
 				ACL:                o.ACL,
 				Created:            getCurrentIfZero(o.Created).Format(timestampFormat),
 				Deleted:            o.Deleted.Format(timestampFormat),
@@ -426,7 +405,6 @@
 				CustomTime:         o.CustomTime.Format(timestampFormat),
 				Generation:         o.Generation,
 				Metadata:           o.Metadata,
->>>>>>> c523dad6
 			},
 			Content: o.Content,
 		})
@@ -468,30 +446,13 @@
 	for _, o := range objects {
 		backendObjects = append(backendObjects, StreamingObject{
 			ObjectAttrs: ObjectAttrs{
-<<<<<<< HEAD
-				BucketName:      o.BucketName,
-				Name:            o.Name,
-				Size:            o.Size,
-				ContentType:     o.ContentType,
-				ContentEncoding: o.ContentEncoding,
-				CacheControl:    o.CacheControl,
-				Crc32c:          o.Crc32c,
-				Md5Hash:         o.Md5Hash,
-				Etag:            o.Etag,
-				ACL:             o.ACL,
-				Created:         convertTimeWithoutError(o.Created),
-				Deleted:         convertTimeWithoutError(o.Deleted),
-				Updated:         convertTimeWithoutError(o.Updated),
-				CustomTime:      convertTimeWithoutError(o.CustomTime),
-				Generation:      o.Generation,
-				Metadata:        o.Metadata,
-=======
 				BucketName:         o.BucketName,
 				Name:               o.Name,
 				Size:               o.Size,
 				ContentType:        o.ContentType,
 				ContentEncoding:    o.ContentEncoding,
 				ContentDisposition: o.ContentDisposition,
+				CacheControl:       o.CacheControl,
 				Crc32c:             o.Crc32c,
 				Md5Hash:            o.Md5Hash,
 				Etag:               o.Etag,
@@ -502,7 +463,6 @@
 				CustomTime:         convertTimeWithoutError(o.CustomTime),
 				Generation:         o.Generation,
 				Metadata:           o.Metadata,
->>>>>>> c523dad6
 			},
 			Content: o.Content,
 		})
@@ -514,30 +474,13 @@
 	oattrs := make([]ObjectAttrs, 0, len(objectAttrs))
 	for _, o := range objectAttrs {
 		oattrs = append(oattrs, ObjectAttrs{
-<<<<<<< HEAD
-			BucketName:      o.BucketName,
-			Name:            o.Name,
-			Size:            o.Size,
-			ContentType:     o.ContentType,
-			ContentEncoding: o.ContentEncoding,
-			CacheControl:    o.CacheControl,
-			Crc32c:          o.Crc32c,
-			Md5Hash:         o.Md5Hash,
-			Etag:            o.Etag,
-			ACL:             o.ACL,
-			Created:         convertTimeWithoutError(o.Created),
-			Deleted:         convertTimeWithoutError(o.Deleted),
-			Updated:         convertTimeWithoutError(o.Updated),
-			CustomTime:      convertTimeWithoutError(o.CustomTime),
-			Generation:      o.Generation,
-			Metadata:        o.Metadata,
-=======
 			BucketName:         o.BucketName,
 			Name:               o.Name,
 			Size:               o.Size,
 			ContentType:        o.ContentType,
 			ContentEncoding:    o.ContentEncoding,
 			ContentDisposition: o.ContentDisposition,
+			CacheControl:       o.CacheControl,
 			Crc32c:             o.Crc32c,
 			Md5Hash:            o.Md5Hash,
 			Etag:               o.Etag,
@@ -548,7 +491,6 @@
 			CustomTime:         convertTimeWithoutError(o.CustomTime),
 			Generation:         o.Generation,
 			Metadata:           o.Metadata,
->>>>>>> c523dad6
 		})
 	}
 	return oattrs
