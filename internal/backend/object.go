--- conflicted
+++ resolved
@@ -21,14 +21,11 @@
 	Crc32c          string
 	Md5Hash         string
 	ACL             []storage.ACLRule
-<<<<<<< HEAD
 	Metadata        map[string]string
-=======
 	Created         string
 	Deleted         string
 	Updated         string
 	Generation      int64
->>>>>>> 5a54cbfb
 }
 
 // ID is useful for comparing objects
