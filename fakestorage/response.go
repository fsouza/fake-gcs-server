--- conflicted
+++ resolved
@@ -73,14 +73,11 @@
 	Crc32c          string                         `json:"crc32c,omitempty"`
 	ACL             []*storage.ObjectAccessControl `json:"acl,omitempty"`
 	Md5Hash         string                         `json:"md5hash,omitempty"`
-<<<<<<< HEAD
-	Metadata        map[string]string              `json:"metadata,omitempty"`
-=======
 	TimeCreated     string                         `json:"timeCreated,omitempty"`
 	TimeDeleted     string                         `json:"timeDeleted,omitempty"`
 	Updated         string                         `json:"updated,omitempty"`
 	Generation      int64                          `json:"generation,string"`
->>>>>>> 5a54cbfb
+	Metadata        map[string]string              `json:"metadata,omitempty"`
 }
 
 func newObjectResponse(obj Object) objectResponse {
@@ -97,14 +94,11 @@
 		Crc32c:          obj.Crc32c,
 		Md5Hash:         obj.Md5Hash,
 		ACL:             acl,
-<<<<<<< HEAD
 		Metadata:        obj.Metadata,
-=======
 		TimeCreated:     obj.Created.Format(time.RFC3339),
 		TimeDeleted:     obj.Deleted.Format(time.RFC3339),
 		Updated:         obj.Updated.Format(time.RFC3339),
 		Generation:      obj.Generation,
->>>>>>> 5a54cbfb
 	}
 }
 
