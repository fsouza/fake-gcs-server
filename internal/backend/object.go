// Copyright 2018 Francisco Souza. All rights reserved.
// Use of this source code is governed by a BSD-style
// license that can be found in the LICENSE file.

package backend

import (
	"bytes"
	"fmt"
	"io"
	"reflect"

	"cloud.google.com/go/storage"
)

// ObjectAttrs represents the meta-data without its contents.
type ObjectAttrs struct {
<<<<<<< HEAD
	BucketName      string `json:"-"`
	Name            string `json:"-"`
	Size            int64  `json:"-"`
	ContentType     string
	ContentEncoding string
	CacheControl    string
	Crc32c          string
	Md5Hash         string
	Etag            string
	ACL             []storage.ACLRule
	Metadata        map[string]string
	Created         string
	Deleted         string
	Updated         string
	CustomTime      string
	Generation      int64
=======
	BucketName         string `json:"-"`
	Name               string `json:"-"`
	Size               int64  `json:"-"`
	ContentType        string
	ContentEncoding    string
	ContentDisposition string
	Crc32c             string
	Md5Hash            string
	Etag               string
	ACL                []storage.ACLRule
	Metadata           map[string]string
	Created            string
	Deleted            string
	Updated            string
	CustomTime         string
	Generation         int64
>>>>>>> c523dad6
}

// ID is used for comparing objects.
func (o *ObjectAttrs) ID() string {
	return fmt.Sprintf("%s#%d", o.IDNoGen(), o.Generation)
}

// IDNoGen does not consider the generation field.
func (o *ObjectAttrs) IDNoGen() string {
	return fmt.Sprintf("%s/%s", o.BucketName, o.Name)
}

// Object represents the object that is stored within the fake server.
type Object struct {
	ObjectAttrs
	Content []byte
}

type noopSeekCloser struct {
	io.ReadSeeker
}

func (n noopSeekCloser) Close() error {
	return nil
}

func (o Object) StreamingObject() StreamingObject {
	return StreamingObject{
		ObjectAttrs: o.ObjectAttrs,
		Content:     noopSeekCloser{bytes.NewReader(o.Content)},
	}
}

type StreamingObject struct {
	ObjectAttrs
	Content io.ReadSeekCloser
}

func (o *StreamingObject) Close() error {
	if o != nil && o.Content != nil {
		return o.Content.Close()
	}
	return nil
}

// Convert this StreamingObject to a (buffered) Object.
func (o *StreamingObject) BufferedObject() (Object, error) {
	data, err := io.ReadAll(o.Content)
	return Object{
		ObjectAttrs: o.ObjectAttrs,
		Content:     data,
	}, err
}

func (o *StreamingObject) patch(attrsToUpdate ObjectAttrs) {
	currObjValues := reflect.ValueOf(&(o.ObjectAttrs)).Elem()
	currObjType := currObjValues.Type()
	newObjValues := reflect.ValueOf(attrsToUpdate)
	for i := 0; i < newObjValues.NumField(); i++ {
		if reflect.Value.IsZero(newObjValues.Field(i)) {
			continue
		} else if currObjType.Field(i).Name == "Metadata" {
			if o.Metadata == nil {
				o.Metadata = map[string]string{}
			}
			for k, v := range attrsToUpdate.Metadata {
				o.Metadata[k] = v
			}
		} else {
			currObjValues.Field(i).Set(newObjValues.Field(i))
		}
	}
}<|MERGE_RESOLUTION|>--- conflicted
+++ resolved
@@ -15,30 +15,13 @@
 
 // ObjectAttrs represents the meta-data without its contents.
 type ObjectAttrs struct {
-<<<<<<< HEAD
-	BucketName      string `json:"-"`
-	Name            string `json:"-"`
-	Size            int64  `json:"-"`
-	ContentType     string
-	ContentEncoding string
-	CacheControl    string
-	Crc32c          string
-	Md5Hash         string
-	Etag            string
-	ACL             []storage.ACLRule
-	Metadata        map[string]string
-	Created         string
-	Deleted         string
-	Updated         string
-	CustomTime      string
-	Generation      int64
-=======
 	BucketName         string `json:"-"`
 	Name               string `json:"-"`
 	Size               int64  `json:"-"`
 	ContentType        string
 	ContentEncoding    string
 	ContentDisposition string
+	CacheControl       string
 	Crc32c             string
 	Md5Hash            string
 	Etag               string
@@ -49,7 +32,6 @@
 	Updated            string
 	CustomTime         string
 	Generation         int64
->>>>>>> c523dad6
 }
 
 // ID is used for comparing objects.
