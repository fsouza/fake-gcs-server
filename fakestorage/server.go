--- conflicted
+++ resolved
@@ -44,12 +44,8 @@
 type Server struct {
 	backend      backend.Storage
 	uploads      sync.Map
-<<<<<<< HEAD
 	mpus         sync.Map
-	transport    http.RoundTripper
-=======
 	transport    *muxTransport
->>>>>>> a26bce65
 	ts           *httptest.Server
 	handler      http.Handler
 	options      Options
@@ -227,6 +223,7 @@
 	s := Server{
 		backend:      backendStorage,
 		uploads:      sync.Map{},
+		mpus:         sync.Map{},
 		externalURL:  options.ExternalURL,
 		publicHost:   publicHost,
 		options:      options,
