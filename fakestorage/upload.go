// Copyright 2017 Francisco Souza. All rights reserved.
// Use of this source code is governed by a BSD-style
// license that can be found in the LICENSE file.

package fakestorage

import (
	"bytes"
	"crypto/rand"
	"encoding/json"
	"errors"
	"fmt"
	"io"
	"mime"
	"mime/multipart"
	"net/http"
	"strconv"
	"strings"

	"cloud.google.com/go/storage"
	"github.com/fsouza/fake-gcs-server/internal/checksum"
	"github.com/gorilla/mux"
)

const contentTypeHeader = "Content-Type"

const (
	uploadTypeMedia     = "media"
	uploadTypeMultipart = "multipart"
	uploadTypeResumable = "resumable"
)

type multipartMetadata struct {
	ContentType     string            `json:"contentType"`
	ContentEncoding string            `json:"contentEncoding"`
	Name            string            `json:"name"`
	Metadata        map[string]string `json:"metadata"`
}

type contentRange struct {
	KnownRange bool // Is the range known, or "*"?
	KnownTotal bool // Is the total known, or "*"?
	Start      int  // Start of the range, -1 if unknown
	End        int  // End of the range, -1 if unknown
	Total      int  // Total bytes expected, -1 if unknown
}

func (s *Server) insertObject(r *http.Request) jsonResponse {
	bucketName := mux.Vars(r)["bucketName"]

	if _, err := s.backend.GetBucket(bucketName); err != nil {
		return jsonResponse{status: http.StatusNotFound}
	}
	uploadType := r.URL.Query().Get("uploadType")
	if uploadType == "" && r.Header.Get("X-Goog-Upload-Protocol") == uploadTypeResumable {
		uploadType = uploadTypeResumable
	}

	switch uploadType {
	case uploadTypeMedia:
		return s.simpleUpload(bucketName, r)
	case uploadTypeMultipart:
		return s.multipartUpload(bucketName, r)
	case uploadTypeResumable:
		return s.resumableUpload(bucketName, r)
	default:
		// Support Signed URL Uploads
		if r.URL.Query().Get("X-Goog-Algorithm") != "" {
			switch r.Method {
			case http.MethodPost:
				return s.resumableUpload(bucketName, r)
			case http.MethodPut:
				return s.signedUpload(bucketName, r)
			}
		}
		return jsonResponse{errorMessage: "invalid uploadType", status: http.StatusBadRequest}
	}
}

func (s *Server) insertFormObject(r *http.Request) xmlResponse {
	bucketName := mux.Vars(r)["bucketName"]

	if err := r.ParseMultipartForm(32 << 20); nil != err {
		return xmlResponse{errorMessage: "invalid form", status: http.StatusBadRequest}
	}

	// Load metadata
	var name string
	if keys, ok := r.MultipartForm.Value["key"]; ok {
		name = keys[0]
	}
	if name == "" {
		return xmlResponse{errorMessage: "missing key", status: http.StatusBadRequest}
	}
	var predefinedACL string
	if acls, ok := r.MultipartForm.Value["acl"]; ok {
		predefinedACL = acls[0]
	}
	var contentEncoding string
	if contentEncodings, ok := r.MultipartForm.Value["Content-Encoding"]; ok {
		contentEncoding = contentEncodings[0]
	}
	var contentType string
	if contentTypes, ok := r.MultipartForm.Value["Content-Type"]; ok {
		contentType = contentTypes[0]
	}
	metaData := make(map[string]string)
	for key := range r.MultipartForm.Value {
		lowerKey := strings.ToLower(key)
		if metaDataKey := strings.TrimPrefix(lowerKey, "x-goog-meta-"); metaDataKey != lowerKey {
			metaData[metaDataKey] = r.MultipartForm.Value[key][0]
		}
	}

	// Load file
	var file *multipart.FileHeader
	if files, ok := r.MultipartForm.File["file"]; ok {
		file = files[0]
	}
	if file == nil {
		return xmlResponse{errorMessage: "missing file", status: http.StatusBadRequest}
	}
	infile, err := file.Open()
	if err != nil {
		return xmlResponse{errorMessage: err.Error()}
	}
	obj := StreamingObject{
		ObjectAttrs: ObjectAttrs{
			BucketName:      bucketName,
			Name:            name,
			ContentType:     contentType,
			ContentEncoding: contentEncoding,
			ACL:             getObjectACL(predefinedACL),
			Metadata:        metaData,
		},
		Content: infile,
	}
	obj, err = s.createObject(obj)
	if err != nil {
		return xmlResponse{errorMessage: err.Error()}
	}
	defer obj.Close()
	return xmlResponse{status: http.StatusNoContent}
}

func (s *Server) checkUploadPreconditions(r *http.Request, bucketName string, objectName string) *jsonResponse {
	ifGenerationMatch := r.URL.Query().Get("ifGenerationMatch")

	if ifGenerationMatch != "" {
		gen, err := strconv.ParseInt(ifGenerationMatch, 10, 64)
		if err != nil {
			return &jsonResponse{
				status:       http.StatusBadRequest,
				errorMessage: err.Error(),
			}
		}
		if gen == 0 {
			_, err := s.backend.GetObject(bucketName, objectName)
			if err == nil {
				return &jsonResponse{
					status:       http.StatusPreconditionFailed,
					errorMessage: "Precondition failed",
				}
			}
		} else if _, err := s.backend.GetObjectWithGeneration(bucketName, objectName, gen); err != nil {
			return &jsonResponse{
				status:       http.StatusPreconditionFailed,
				errorMessage: "Precondition failed",
			}
		}
		return nil
	}

	ifGenerationNotMatch := r.URL.Query().Get("ifGenerationNotMatch")

	if ifGenerationNotMatch != "" {
		gen, err := strconv.ParseInt(ifGenerationNotMatch, 10, 64)
		if err != nil {
			return &jsonResponse{
				status:       http.StatusBadRequest,
				errorMessage: err.Error(),
			}
		}
		obj, err := s.backend.GetObjectWithGeneration(bucketName, objectName, gen)
		// Calling Close before checking err is okay on objects, and the return
		// path below is complicated.
		defer obj.Close() //lint:ignore SA5001 // see above
		if gen == 0 {
			if err != nil {
				return &jsonResponse{
					status:       http.StatusPreconditionFailed,
					errorMessage: "Precondition failed",
				}
			}
		} else if err == nil {
			return &jsonResponse{
				status:       http.StatusPreconditionFailed,
				errorMessage: "Precondition failed",
			}
		}
	}

	return nil
}

func (s *Server) simpleUpload(bucketName string, r *http.Request) jsonResponse {
	defer r.Body.Close()
	name := r.URL.Query().Get("name")
	predefinedACL := r.URL.Query().Get("predefinedAcl")
	contentEncoding := r.URL.Query().Get("contentEncoding")
	if name == "" {
		return jsonResponse{
			status:       http.StatusBadRequest,
			errorMessage: "name is required for simple uploads",
		}
	}
	obj := StreamingObject{
		ObjectAttrs: ObjectAttrs{
			BucketName:      bucketName,
			Name:            name,
			ContentType:     r.Header.Get(contentTypeHeader),
			ContentEncoding: contentEncoding,
			ACL:             getObjectACL(predefinedACL),
		},
		Content: notImplementedSeeker{r.Body},
	}
	obj, err := s.createObject(obj)
	if err != nil {
		return errToJsonResponse(err)
	}
<<<<<<< HEAD
	obj.Close()
	return jsonResponse{data: obj}
=======
	return jsonResponse{data: newObjectResponse(obj.ObjectAttrs)}
>>>>>>> 9b1abb79
}

type notImplementedSeeker struct {
	io.ReadCloser
}

func (s notImplementedSeeker) Seek(offset int64, whence int) (int64, error) {
	return 0, errors.New("not implemented")
}

func (s *Server) signedUpload(bucketName string, r *http.Request) jsonResponse {
	defer r.Body.Close()
	name := mux.Vars(r)["objectName"]
	predefinedACL := r.URL.Query().Get("predefinedAcl")
	contentEncoding := r.URL.Query().Get("contentEncoding")

	// Load data from HTTP Headers
	if contentEncoding == "" {
		contentEncoding = r.Header.Get("Content-Encoding")
	}

	metaData := make(map[string]string)
	for key := range r.Header {
		lowerKey := strings.ToLower(key)
		if metaDataKey := strings.TrimPrefix(lowerKey, "x-goog-meta-"); metaDataKey != lowerKey {
			metaData[metaDataKey] = r.Header.Get(key)
		}
	}

	obj := StreamingObject{
		ObjectAttrs: ObjectAttrs{
			BucketName:      bucketName,
			Name:            name,
			ContentType:     r.Header.Get(contentTypeHeader),
			ContentEncoding: contentEncoding,
			ACL:             getObjectACL(predefinedACL),
			Metadata:        metaData,
		},
		Content: notImplementedSeeker{r.Body},
	}
	obj, err := s.createObject(obj)
	if err != nil {
		return errToJsonResponse(err)
	}
<<<<<<< HEAD
	obj.Close()
	return jsonResponse{data: obj}
=======
	return jsonResponse{data: newObjectResponse(obj.ObjectAttrs)}
>>>>>>> 9b1abb79
}

func getObjectACL(predefinedACL string) []storage.ACLRule {
	if predefinedACL == "publicRead" {
		return []storage.ACLRule{
			{
				Entity: "allUsers",
				Role:   "READER",
			},
		}
	}

	return []storage.ACLRule{
		{
			Entity: "projectOwner",
			Role:   "OWNER",
		},
	}
}

func (s *Server) multipartUpload(bucketName string, r *http.Request) jsonResponse {
	defer r.Body.Close()
	_, params, err := mime.ParseMediaType(r.Header.Get(contentTypeHeader))
	if err != nil {
		return jsonResponse{
			status:       http.StatusBadRequest,
			errorMessage: "invalid Content-Type header",
		}
	}
	var (
		metadata *multipartMetadata
		content  []byte
	)
	var contentType string
	reader := multipart.NewReader(r.Body, params["boundary"])

	var partReaders []io.Reader

	part, err := reader.NextPart()
	for ; err == nil; part, err = reader.NextPart() {
		if metadata == nil {
			metadata, err = loadMetadata(part)
			contentType = metadata.ContentType
		} else {
			contentType = part.Header.Get(contentTypeHeader)
			content, err = loadContent(part)
			partReaders = append(partReaders, bytes.NewReader(content))
		}
		if err != nil {
			break
		}
	}
	if err != io.EOF {
		return jsonResponse{errorMessage: err.Error()}
	}

	objName := r.URL.Query().Get("name")
	predefinedACL := r.URL.Query().Get("predefinedAcl")
	if objName == "" {
		objName = metadata.Name
	}

	if resp := s.checkUploadPreconditions(r, bucketName, objName); resp != nil {
		return *resp
	}

	obj := StreamingObject{
		ObjectAttrs: ObjectAttrs{
			BucketName:      bucketName,
			Name:            objName,
			ContentType:     contentType,
			ContentEncoding: metadata.ContentEncoding,
			ACL:             getObjectACL(predefinedACL),
			Metadata:        metadata.Metadata,
		},
		Content: notImplementedSeeker{io.NopCloser(io.MultiReader(partReaders...))},
	}
	obj, err = s.createObject(obj)
	if err != nil {
		return errToJsonResponse(err)
	}
<<<<<<< HEAD
	defer obj.Close()
	return jsonResponse{data: obj}
=======
	return jsonResponse{data: newObjectResponse(obj.ObjectAttrs)}
>>>>>>> 9b1abb79
}

func (s *Server) resumableUpload(bucketName string, r *http.Request) jsonResponse {
	predefinedACL := r.URL.Query().Get("predefinedAcl")
	contentEncoding := r.URL.Query().Get("contentEncoding")
	metadata := new(multipartMetadata)
	if r.Body != http.NoBody {
		var err error
		metadata, err = loadMetadata(r.Body)
		if err != nil {
			return jsonResponse{errorMessage: err.Error()}
		}
	}
	objName := r.URL.Query().Get("name")
	if objName == "" {
		objName = metadata.Name
	}
	obj := Object{
		ObjectAttrs: ObjectAttrs{
			BucketName:      bucketName,
			Name:            objName,
			ContentEncoding: contentEncoding,
			ACL:             getObjectACL(predefinedACL),
			Metadata:        metadata.Metadata,
		},
	}
	uploadID, err := generateUploadID()
	if err != nil {
		return jsonResponse{errorMessage: err.Error()}
	}
	s.uploads.Store(uploadID, obj)
	header := make(http.Header)
	header.Set("Location", s.URL()+"/upload/resumable/"+uploadID)
	if r.Header.Get("X-Goog-Upload-Command") == "start" {
		header.Set("X-Goog-Upload-URL", s.URL()+"/upload/resumable/"+uploadID)
		header.Set("X-Goog-Upload-Status", "active")
	}
	return jsonResponse{
		data:   newObjectResponse(obj.ObjectAttrs),
		header: header,
	}
}

// uploadFileContent accepts a chunk of a resumable upload
//
// A resumeable upload is sent in one or more chunks. The request's
// "Content-Range" header is used to determine if more data is expected.
//
// When sending streaming content, the total size is unknown until the stream
// is exhausted. The Go client always sends streaming content. The sequence of
// "Content-Range" headers for 2600-byte content sent in 1000-byte chunks are:
//
//	Content-Range: bytes 0-999/*
//	Content-Range: bytes 1000-1999/*
//	Content-Range: bytes 2000-2599/*
//	Content-Range: bytes */2600
//
// When sending chunked content of a known size, the total size is sent as
// well. The Python client uses this method to upload files and in-memory
// content. The sequence of "Content-Range" headers for the 2600-byte content
// sent in 1000-byte chunks are:
//
//	Content-Range: bytes 0-999/2600
//	Content-Range: bytes 1000-1999/2600
//	Content-Range: bytes 2000-2599/2600
//
// The server collects the content, analyzes the "Content-Range", and returns a
// "308 Permanent Redirect" response if more chunks are expected, and a
// "200 OK" response if the upload is complete (the Go client also accepts a
// "201 Created" response). The "Range" header in the response should be set to
// the size of the content received so far, such as:
//
//	Range: bytes 0-2000
//
// The client (such as the Go client) can send a header "X-Guploader-No-308" if
// it can't process a native "308 Permanent Redirect". The in-process response
// then has a status of "200 OK", with a header "X-Http-Status-Code-Override"
// set to "308".
func (s *Server) uploadFileContent(r *http.Request) jsonResponse {
	uploadID := mux.Vars(r)["uploadId"]
	rawObj, ok := s.uploads.Load(uploadID)
	if !ok {
		return jsonResponse{status: http.StatusNotFound}
	}
	obj := rawObj.(Object)
	// TODO: stream upload file content to and from disk (when using the FS
	// backend, at least) instead of loading the entire content into memory.
	content, err := loadContent(r.Body)
	if err != nil {
		return jsonResponse{errorMessage: err.Error()}
	}
	commit := true
	status := http.StatusOK
	obj.Content = append(obj.Content, content...)
	obj.Crc32c = checksum.EncodedCrc32cChecksum(obj.Content)
	obj.Md5Hash = checksum.EncodedMd5Hash(obj.Content)
	obj.Etag = fmt.Sprintf("%q", obj.Md5Hash)
	obj.ContentType = r.Header.Get(contentTypeHeader)
	responseHeader := make(http.Header)
	if contentRange := r.Header.Get("Content-Range"); contentRange != "" {
		parsed, err := parseContentRange(contentRange)
		if err != nil {
			return jsonResponse{errorMessage: err.Error(), status: http.StatusBadRequest}
		}
		if parsed.KnownRange {
			// Middle of streaming request, or any part of chunked request
			responseHeader.Set("Range", fmt.Sprintf("bytes=0-%d", parsed.End))
			// Complete if the range covers the known total
			commit = parsed.KnownTotal && (parsed.End+1 >= parsed.Total)
		} else {
			// End of a streaming request
			responseHeader.Set("Range", fmt.Sprintf("bytes=0-%d", len(obj.Content)))
		}
	}
	if commit {
		s.uploads.Delete(uploadID)
		streamingObject, err := s.createObject(obj.StreamingObject())
		if err != nil {
			return errToJsonResponse(err)
		}
		defer streamingObject.Close()
		obj, err = streamingObject.BufferedObject()
		if err != nil {
			return errToJsonResponse(err)
		}
	} else {
		if _, no308 := r.Header["X-Guploader-No-308"]; no308 {
			// Go client
			responseHeader.Set("X-Http-Status-Code-Override", "308")
		} else {
			// Python client
			status = http.StatusPermanentRedirect
		}
		s.uploads.Store(uploadID, obj)
	}
	if r.Header.Get("X-Goog-Upload-Command") == "upload, finalize" {
		responseHeader.Set("X-Goog-Upload-Status", "final")
	}
	return jsonResponse{
		status: status,
		data:   newObjectResponse(obj.ObjectAttrs),
		header: responseHeader,
	}
}

// Parse a Content-Range header
// Some possible valid header values:
//
//	bytes 0-1023/4096 (first 1024 bytes of a 4096-byte document)
//	bytes 1024-2047/* (second 1024 bytes of a streaming document)
//	bytes */4096      (The end of 4096 byte streaming document)
//	bytes 0-*/*       (start and end of a streaming document as sent by nodeJS client lib)
func parseContentRange(r string) (parsed contentRange, err error) {
	invalidErr := fmt.Errorf("invalid Content-Range: %v", r)

	// Require that units == "bytes"
	const bytesPrefix = "bytes "
	if !strings.HasPrefix(r, bytesPrefix) {
		return parsed, invalidErr
	}

	// Split range from total length
	parts := strings.SplitN(r[len(bytesPrefix):], "/", 2)
	if len(parts) != 2 {
		return parsed, invalidErr
	}

	// Process range
	if parts[0] == "*" {
		parsed.Start = -1
		parsed.End = -1
	} else {
		rangeParts := strings.SplitN(parts[0], "-", 2)
		if len(rangeParts) != 2 {
			return parsed, invalidErr
		}

		parsed.Start, err = strconv.Atoi(rangeParts[0])
		if err != nil {
			return parsed, invalidErr
		}

		if rangeParts[1] == "*" {
			parsed.End = -1
		} else {
			parsed.KnownRange = true
			parsed.End, err = strconv.Atoi(rangeParts[1])
			if err != nil {
				return parsed, invalidErr
			}
		}
	}

	// Process total length
	if parts[1] == "*" {
		parsed.Total = -1

		if parsed.Start < 0 {
			return parsed, invalidErr
		}
	} else {
		parsed.KnownTotal = true
		parsed.Total, err = strconv.Atoi(parts[1])
		if err != nil {
			return parsed, invalidErr
		}
	}

	return parsed, nil
}

func loadMetadata(rc io.ReadCloser) (*multipartMetadata, error) {
	defer rc.Close()
	var m multipartMetadata
	err := json.NewDecoder(rc).Decode(&m)
	return &m, err
}

func loadContent(rc io.ReadCloser) ([]byte, error) {
	defer rc.Close()
	return io.ReadAll(rc)
}

func generateUploadID() (string, error) {
	var raw [16]byte
	_, err := rand.Read(raw[:])
	if err != nil {
		return "", err
	}
	return fmt.Sprintf("%x", raw[:]), nil
}<|MERGE_RESOLUTION|>--- conflicted
+++ resolved
@@ -228,12 +228,8 @@
 	if err != nil {
 		return errToJsonResponse(err)
 	}
-<<<<<<< HEAD
 	obj.Close()
-	return jsonResponse{data: obj}
-=======
 	return jsonResponse{data: newObjectResponse(obj.ObjectAttrs)}
->>>>>>> 9b1abb79
 }
 
 type notImplementedSeeker struct {
@@ -278,12 +274,8 @@
 	if err != nil {
 		return errToJsonResponse(err)
 	}
-<<<<<<< HEAD
 	obj.Close()
-	return jsonResponse{data: obj}
-=======
 	return jsonResponse{data: newObjectResponse(obj.ObjectAttrs)}
->>>>>>> 9b1abb79
 }
 
 func getObjectACL(predefinedACL string) []storage.ACLRule {
@@ -365,12 +357,8 @@
 	if err != nil {
 		return errToJsonResponse(err)
 	}
-<<<<<<< HEAD
 	defer obj.Close()
-	return jsonResponse{data: obj}
-=======
 	return jsonResponse{data: newObjectResponse(obj.ObjectAttrs)}
->>>>>>> 9b1abb79
 }
 
 func (s *Server) resumableUpload(bucketName string, r *http.Request) jsonResponse {
